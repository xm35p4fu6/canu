--- conflicted
+++ resolved
@@ -479,14 +479,13 @@
 
 static
 void
-PrepareRead(/*const*/ sqStore *seqStore, uint32 curID, sqReadData *readData,
+PrepareRead(/*const*/ sqStore *seqStore, uint32 curID,
             uint32 &fseqLen, char *fseq, char *rseq,
             uint32 &fadjLen, Adjust_t *fadj, Adjust_t *radj,
             Correction_Output_t  *C, uint64 &Cpos, uint64 Clen) {
-  /*const*/ sqRead *read = seqStore->sqStore_getRead(curID);
-
-  seqStore->sqStore_loadReadData(read, readData);
-
+  //FIXME while do we allocate it in the heap?
+  sqRead        *read     = new sqRead;
+  seqStore->sqStore_getRead(curID, read);
   //  Apply corrections to the B read (also converts to lower case, reverses it, etc)
 
   //fprintf(stderr, "Correcting B read %u at Cpos=%u Clen=%u\n", curID, Cpos, Clen);
@@ -497,8 +496,8 @@
   //Correcting "b" read. "a" reads were corrected beforehand.
   correctRead(curID,
               fseq, fseqLen, fadj, fadjLen,
-              readData->sqReadData_getSequence(),
-              read->sqRead_sequenceLength(),
+              read->sqRead_sequence(),
+              read->sqRead_length(),
               C, Cpos, Clen);
 
   //fprintf(stderr, "Finished   B read %u at Cpos=%u Clen=%u\n", curID, Cpos, Clen);
@@ -511,6 +510,7 @@
   reverseComplementSequence(rseq, fseqLen);
 
   Make_Rev_Adjust(radj, fadj, fadjLen, fseqLen);
+  delete    read;
 }
 
 //returns error rate of the alignment or -1. if (!match_to_end || invalid_olap)
@@ -634,7 +634,7 @@
   uint32         fadjLen  = 0;  //  radj is the same length
 
   fprintf(stderr, "--Allocate " F_SIZE_T " MB for pedWorkArea_t.\n", sizeof(pedWorkArea_t) >> 20);
-  sqRead        *read     = new sqRead;
+  //FIXME while do we allocate it in the heap?
   pedWorkArea_t *ped      = new pedWorkArea_t;
 
   uint64         Total_Alignments_Ct           = 0;
@@ -667,28 +667,12 @@
     if (curID < G->olaps[thisOvl].b_iid)
       continue;
 
-<<<<<<< HEAD
     assert(curID == G->olaps[thisOvl].b_iid);
 
-    //  Load and correct the B read 
-    PrepareRead(seqStore, curID, readData, 
-                fseqLen, fseq, rseq, 
-                fadjLen, fadj, radj, 
-=======
-    seqStore->sqStore_getRead(curID, read);
-
-    //  Apply corrections to the B read (also converts to lower case, reverses it, etc)
-
-    //fprintf(stderr, "Correcting B read %u at Cpos=%u Clen=%u\n", curID, Cpos, Clen);
-
-    fseqLen = 0;
-    fadjLen = 0;
-
-    correctRead(curID,
-                fseq, fseqLen, fadj, fadjLen,
-                read->sqRead_sequence(),
-                read->sqRead_length(),
->>>>>>> c478f9e4
+    //  Load and correct the B read
+    PrepareRead(seqStore, curID,
+                fseqLen, fseq, rseq,
+                fadjLen, fadj, radj,
                 C, Cpos, Clen);
 
     //  Recompute alignments for ALL overlaps involving the B read
@@ -746,7 +730,7 @@
       static const double report_threshold = 0.;
       if (err_rate >= 0.) {
         G->olaps[thisOvl].evalue = AS_OVS_encodeEvalue(err_rate);
-        //fprintf(stderr, "REDO - errors = %u / olapLep = %u -- %f\n", errors, olapLen, AS_OVS_decodeEvalue(G->olaps[thisOvl].evalue));
+        //fprintf(stderr, "REDO - err rate = %f\n", AS_OVS_decodeEvalue(G->olaps[thisOvl].evalue));
 
         if (rha)
           rhaPass++;
@@ -754,6 +738,15 @@
         if (err_rate > report_threshold) {
           //fprintf(stderr, "Err rate of overlap %u - %u is %f\n", olap.a_iid, olap.b_iid, err_rate);
         }
+
+        //FIXME direct comparison of doubles
+        //TODO why do we have this code?
+        if (err_rate < G->olaps[thisOvl].evalue)
+          nBetter++;
+        else if (err_rate > G->olaps[thisOvl].evalue)
+          nWorse++;
+        else
+          nSame++;
       } else {
         //fprintf(stderr, "Err rate of overlap %u - %u failed\n", olap.a_iid, olap.b_iid);
 
@@ -795,30 +788,12 @@
         if (rha)
           rhaFail++;
       }
-<<<<<<< HEAD
-=======
-
-      if (rha)
-        rhaPass++;
-
-      if        ((double)errors / olapLen < G->olaps[thisOvl].evalue)
-        nBetter++;
-      else if ((double)errors / olapLen > G->olaps[thisOvl].evalue)
-        nWorse++;
-      else
-        nSame++;
-
-      G->olaps[thisOvl].evalue = AS_OVS_encodeEvalue((double)errors / olapLen);
-
-      //fprintf(stderr, "REDO - errors = %u / olapLep = %u -- %f\n", errors, olapLen, AS_OVS_decodeEvalue(G->olaps[thisOvl].evalue));
->>>>>>> c478f9e4
     }
   }
 
   fprintf(stderr, "\n");
 
   delete    ped;
-  delete    read;
   delete [] radj;
   delete [] fadj;
   delete [] rseq;
