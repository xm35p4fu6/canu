--- conflicted
+++ resolved
@@ -101,24 +101,6 @@
     my $memUnits = getGlobal("gridEngineMemoryUnits");
 
     if (!defined($memUnits)) {
-<<<<<<< HEAD
-        open(F, "lsadmin showconf lim |");
-
-        my $s = <F>;  #  cluster name
-        my $d = <F>;  #  dat/time
-
-        while (<F>) {
-            my @v = split '=', $_;
-            if ($v[0] =~ m/LSF_UNIT_FOR_LIMITS/) {
-                $memUnits = "t" if ($v[1] =~ m/[tT]/);
-                $memUnits = "g" if ($v[1] =~ m/[gG]/);
-                $memUnits = "m" if ($v[1] =~ m/[mM]/);
-                $memUnits = "k" if ($v[1] =~ m/[kK]/);
-            }
-        }
-
-        close(F);
-=======
         my $lsfroot = $ENV{"LSF_ENVDIR"};
 
         if (-e "$lsfroot/lsf.conf") {
@@ -143,7 +125,6 @@
 
             caExit("can't configure for LSF", undef);
         }
->>>>>>> c478f9e4
     }
 
     #  Build a list of the resources available in the grid.  This will contain a list with keys
