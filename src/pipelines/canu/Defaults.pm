--- conflicted
+++ resolved
@@ -909,10 +909,6 @@
 
     #####  Stopping conditions
 
-<<<<<<< HEAD
-    setDefault("stopOnReadQuality", 1,     "Stop if a significant portion of the input data has quality value or base composition errors");
-=======
->>>>>>> c478f9e4
     setDefault("stopOnLowCoverage", 10,    "Stop if raw, corrected or trimmed read coverage is low");
     setDefault("stopAfter",         undef, "Stop after a specific algorithm step is completed");
 
