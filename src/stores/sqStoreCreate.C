--- conflicted
+++ resolved
@@ -70,30 +70,8 @@
   sqLibrary_tech     _tech;
   sqRead_which       _stat;
 
-<<<<<<< HEAD
-  L[AS_MAX_READLEN+1-2] = 0;  //  This too.
-  L[AS_MAX_READLEN+1-1] = 0;
-
-  fgets(S, AS_MAX_READLEN+1, F->file());
-  chomp(S);
-
-  //  Check for long reads.  If found, read the rest of the line, and report an error.  The -1 (in
-  //  the print) is because fgets() and strlen() will count the newline, which isn't a base.
-
-  if ((S[AS_MAX_READLEN+1-2] != 0) && (S[AS_MAX_READLEN+1-2] != '\n')) {
-    char    *overflow = new char [1048576];
-    uint32   nBases   = AS_MAX_READLEN;
-
-    do {
-      overflow[1048576-2] = 0;
-      overflow[1048576-1] = 0;
-      fgets(overflow, 1048576, F->file());
-      nBases += strlen(overflow);
-    } while (overflow[1048576-2] != 0);
-=======
   vector<char *>     _files;
 };
->>>>>>> c478f9e4
 
 
 
@@ -166,11 +144,6 @@
 
 
 
-<<<<<<< HEAD
-  if ((L[AS_MAX_READLEN+1-2] != 0) && (L[AS_MAX_READLEN+1-2] != '\n')) {
-    char    *overflow = new char [1048576];
-=======
->>>>>>> c478f9e4
 
 uint64
 trimBgn(dnaSeq &sq, uint64 bgn, uint64 end) {
@@ -398,17 +371,8 @@
   fprintf(stderr, "\n");
   fprintf(stderr, "All reads processed.\n");
 
-<<<<<<< HEAD
-  // do not output an error for too many short reads
-
-  if ((bSKIPPED > 0.25 * (bSKIPPED + bLOADED)) ||
-      (nWARNS   > 0.25 * (nSKIPPED + nLOADED)) ||
-      (nSKIPPED > 0.50 * (nSKIPPED + nLOADED)))
-    exit(0);
-=======
   stats.displayTableHeader(stderr);
   stats.displayTable(stderr);
->>>>>>> c478f9e4
 
   return(true);
 }
