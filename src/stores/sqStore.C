
/******************************************************************************
 *
 *  This file is part of canu, a software program that assembles whole-genome
 *  sequencing reads into contigs.
 *
 *  This software is based on:
 *    'Celera Assembler' (http://wgs-assembler.sourceforge.net)
 *    the 'kmer package' (http://kmer.sourceforge.net)
 *  both originally distributed by Applera Corporation under the GNU General
 *  Public License, version 2.
 *
 *  Canu branched from Celera Assembler at its revision 4587.
 *  Canu branched from the kmer project at its revision 1994.
 *
 *  This file is derived from:
 *
 *    src/stores/gkStore.C
 *
 *  Modifications by:
 *
 *    Brian P. Walenz from 2014-NOV-26 to 2015-AUG-10
 *      are Copyright 2014-2015 Battelle National Biodefense Institute, and
 *      are subject to the BSD 3-Clause License
 *
 *    Brian P. Walenz beginning on 2015-OCT-09
 *      are a 'United States Government Work', and
 *      are released in the public domain
 *
 *    Sergey Koren beginning on 2015-DEC-09
 *      are a 'United States Government Work', and
 *      are released in the public domain
 *
 *  File 'README.licenses' in the root directory of this distribution contains
 *  full conditions and disclaimers for each license.
 */

#include "sqStore.H"

#include "files.H"


sqRead_which    sqRead_defaultVersion = sqRead_unset;





//  Fetch the blob data from a readBuffer.  Do NOT position the buffer,
//  since this is used both for loading data from a store (random access)
//  and the correction/consensus 'package' files (sequential access).
void
sqRead::sqRead_fetchBlob(readBuffer *B) {

  B->readIFFchunk(_blobName, _blob, _blobLen, _blobMax);

  if (strncmp(_blobName, "BLOB", 4) != 0)
    fprintf(stderr, "Index error in read " F_U32 " mSegm " F_U64 " mByte " F_U64 " expected BLOB, got %02x %02x %02x %02x '%c%c%c%c'\n",
            _meta->sqRead_readID(),
            _meta->sqRead_mSegm(), _meta->sqRead_mByte(),
            _blobName[0], _blobName[1], _blobName[2], _blobName[3],
            _blobName[0], _blobName[1], _blobName[2], _blobName[3]), exit(1);
}


//  Return a readBuffer, correctly positioned, to load data for read 'readID'.
readBuffer *
sqStore::sqStore_getReadBuffer(uint32 readID) {
  readBuffer *buffer = _blobReader->getBuffer(_meta[readID]);

  buffer->seek(_meta[readID].sqRead_mByte());

  return(buffer);
}



//  Set pointers to the metadata, forget whatever sequence we're
//  remembering, and (optionally) load bases from the blob.
//
sqRead *
sqStore::sqStore_getRead(uint32 readID, sqRead *read) {

  read->_meta     =           (_meta + readID);
  read->_rawU     = (_rawU) ? (_rawU + readID) : (NULL);
  read->_rawC     = (_rawC) ? (_rawC + readID) : (NULL);
  read->_corU     = (_corU) ? (_corU + readID) : (NULL);
  read->_corC     = (_corC) ? (_corC + readID) : (NULL);

<<<<<<< HEAD
//  Based on the library type, and presence of read data, either load the
//  sequence into the 'raw' storage, the 'corrected' storage, or maybe both.
//
void
sqReadData::sqReadData_setBasesQuals(char  *S,
                                     uint8 *Q) {
  uint32      Slen  = strlen(S) + 1;

  //  For PacBio HiFi, our correction amounts to stipping homopolymer runs,
  //  and we can do that here.

  if (_library->sqLibrary_readType() == SQ_READTYPE_PACBIO_HIFI) {
    resizeArray(_rseq, 0, _rseqAlloc, Slen, resizeArray_doNothing);    //  Load the raw version.
    resizeArray(_rqlt, 0, _rqltAlloc, Slen, resizeArray_doNothing);

    memcpy(_rseq, S, sizeof(char)  * Slen);
    memcpy(_rqlt, Q, sizeof(uint8) * Slen);

    uint32  cc = 0;                  //  NOTE:  Also used in utility/sequence-extract.C
    uint32  rr = 1;

    while (rr < Slen) {
      if (S[cc] == S[rr])
        rr++;
      else {
        S[++cc] = S[rr  ];
        Q[  cc] = S[rr++];
      }
    }

    Slen = cc + 1;

    S[Slen] = 0;
    Q[Slen] = 0;

    resizeArray(_cseq, 0, _cseqAlloc, Slen, resizeArray_doNothing);   //  Load the corrected
    resizeArray(_cqlt, 0, _cqltAlloc, Slen, resizeArray_doNothing);   //  version.

    memcpy(_cseq, S, sizeof(char)  * Slen);
    memcpy(_cqlt, Q, sizeof(uint8) * Slen);

    return;
  }

  //  Just gross.  sqLibrary_readType() is incorrect.  It's the type of the
  //  read initially loaded into the store, not the type we're currently
  //  loading (a remnant of having one store for raw, corrected and trimmed
  //  reads).
  //
  //  Instead, we need to check both the original type loaded and the
  //  presence of that data to decide what to do.
  //
  //  So, if the library is a 'raw' type but there is no rseq, load as raw.
  //  Otherwise, load as corrected.

  if ((_rseq == NULL) && ((_library->sqLibrary_readType() == SQ_READTYPE_PACBIO_RAW) ||
                          (_library->sqLibrary_readType() == SQ_READTYPE_NANOPORE_RAW))) {
    resizeArray(_rseq, 0, _rseqAlloc, Slen, resizeArray_doNothing);
    resizeArray(_rqlt, 0, _rqltAlloc, Slen, resizeArray_doNothing);

    memcpy(_rseq, S, sizeof(char)  * Slen);
    memcpy(_rqlt, Q, sizeof(uint8) * Slen);
  }

  else {
    if (_read->_cExists)
      fprintf(stderr, "sqReadData_setBasesQuals()- read %u has existing cseq of length %u, replacing with length %u\n",
              _read->_readID, _read->_cseqLen, (uint32)strlen(S));

    resizeArray(_cseq, 0, _cseqAlloc, Slen, resizeArray_doNothing);
    resizeArray(_cqlt, 0, _cqltAlloc, Slen, resizeArray_doNothing);

    memcpy(_cseq, S, sizeof(char)  * Slen);
    memcpy(_cqlt, Q, sizeof(uint8) * Slen);
  }
=======
  read->_library  = sqStore_getLibrary(read->_meta->sqRead_libraryID());

  read->_retFlags = 0;

  if (true) {
    read->sqRead_fetchBlob(sqStore_getReadBuffer(readID));
    read->sqRead_decodeBlob();
  }

  return(read);
>>>>>>> c478f9e4
}



//  Load read metadata and data from a stream.
//
void
sqStore::sqStore_loadReadFromBuffer(readBuffer *B, sqRead *read) {

  //  Load the read and sequence metadata.

  if (read->_metaA == NULL) {
    read->_metaA = new sqReadMeta [1];
    read->_rseqA = new sqReadSeq  [4];

    read->_meta = read->_metaA;
    read->_rawU = read->_rseqA + 0;
    read->_rawC = read->_rseqA + 1;
    read->_corU = read->_rseqA + 2;
    read->_corC = read->_rseqA + 3;
  }

  B->read(read->_meta, sizeof(sqReadMeta));
  B->read(read->_rawU, sizeof(sqReadSeq));
  B->read(read->_rawC, sizeof(sqReadSeq));
  B->read(read->_corU, sizeof(sqReadSeq));
  B->read(read->_corC, sizeof(sqReadSeq));

  read->_library = NULL;

  //  Load the read sequence data.

  read->sqRead_fetchBlob(B);
  read->sqRead_decodeBlob();
}



//  Dump the read metadata and read data to a stream.
//
void
sqStore::sqStore_saveReadToBuffer(writeBuffer *B, uint32 id, sqRead *rd, sqReadDataWriter *wr) {
  sqReadSeq   emptySeq;

  //  Write the read metadata.

  B->write(&_meta[id], sizeof(sqReadMeta));

  //  Write the sequence metadata, or an empty record if no metadata exists.

  B->write((_rawU) ? (&_rawU[id]) : (&emptySeq), sizeof(sqReadSeq));
  B->write((_rawC) ? (&_rawC[id]) : (&emptySeq), sizeof(sqReadSeq));
  B->write((_corU) ? (&_corU[id]) : (&emptySeq), sizeof(sqReadSeq));
  B->write((_corC) ? (&_corC[id]) : (&emptySeq), sizeof(sqReadSeq));

  //  Load (or reload) the sequence data, then write it out.

  rd->sqRead_fetchBlob(sqStore_getReadBuffer(id));
  rd->sqRead_decodeBlob();

  wr->sqReadDataWriter_importData(rd);
  wr->sqReadDataWriter_writeBlob(B);
}



sqLibrary *
sqStore::sqStore_addEmptyLibrary(char const *name, sqLibrary_tech techType) {

  assert(_info.sqInfo_lastLibraryID() <= _librariesAlloc);

  //  Just like with reads below, there is no _libraries[0] element.

  _info.sqInfo_addLibrary();

  increaseArray(_libraries, _info.sqInfo_lastLibraryID(), _librariesAlloc, 128);

  //  Initialize the new library.

  _libraries[_info.sqInfo_lastLibraryID()]            = sqLibrary();
  _libraries[_info.sqInfo_lastLibraryID()]._libraryID = _info.sqInfo_lastLibraryID();
  _libraries[_info.sqInfo_lastLibraryID()]._techType  = techType;

  //  Bullet proof the library name - so we can make files with this prefix.

  char   *libname    = _libraries[_info.sqInfo_lastLibraryID()]._libraryName;
  uint32  libnamepos = 0;

  memset(libname, 0, sizeof(char) * LIBRARY_NAME_SIZE);

  for (char const *orig=name; *orig; orig++) {
    if        (*orig == '/') {
      libname[libnamepos++] = '_';

    } else if (isspace(*orig) == 0) {
      libname[libnamepos++] = *orig;

    } else {
      libname[libnamepos++] = '_';
    }

    if (libnamepos >= LIBRARY_NAME_SIZE) {
      libname[LIBRARY_NAME_SIZE-1] = 0;
      break;
    }
  }

  return(_libraries + _info.sqInfo_lastLibraryID());
}




sqReadDataWriter *
sqStore::sqStore_addEmptyRead(sqLibrary *lib, const char *name) {

  assert(_info.sqInfo_lastReadID() < _readsAlloc);
  assert(_mode != sqStore_readOnly);

  //  We reserve the zeroth read for "null".  This is easy to accomplish
  //  here, just pre-increment the number of reads.  However, we need to be sure
  //  to iterate up to and including _info.sqInfo_lastReadID().

  _info.sqInfo_addRead();

  if (_readsAlloc <= _info.sqInfo_lastReadID()) {
    uint32  newMax = _readsAlloc + _info.sqInfo_lastReadID() / 2;

    setArraySize(_meta, _info.sqInfo_lastReadID(), _readsAlloc, newMax);
    setArraySize(_rawU, _info.sqInfo_lastReadID(), _readsAlloc, newMax);
    setArraySize(_rawC, _info.sqInfo_lastReadID(), _readsAlloc, newMax);
    setArraySize(_corU, _info.sqInfo_lastReadID(), _readsAlloc, newMax);
    setArraySize(_corC, _info.sqInfo_lastReadID(), _readsAlloc, newMax);
  }

  //  Initialize the new read.

  uint32  rID = _info.sqInfo_lastReadID();
  uint32  lID = lib->sqLibrary_libraryID();

  _meta[rID] = sqReadMeta(rID, lID);

  //  With the read set up, set pointers in the readData.  Whatever data is in there can stay.

  sqReadDataWriter  *rdw = new sqReadDataWriter(&_meta[rID],
                                                &_rawU[rID],
                                                &_rawC[rID],
                                                &_corU[rID],
                                                &_corC[rID]);

  rdw->sqReadDataWriter_setName(name);

  return(rdw);
}<|MERGE_RESOLUTION|>--- conflicted
+++ resolved
@@ -87,83 +87,6 @@
   read->_corU     = (_corU) ? (_corU + readID) : (NULL);
   read->_corC     = (_corC) ? (_corC + readID) : (NULL);
 
-<<<<<<< HEAD
-//  Based on the library type, and presence of read data, either load the
-//  sequence into the 'raw' storage, the 'corrected' storage, or maybe both.
-//
-void
-sqReadData::sqReadData_setBasesQuals(char  *S,
-                                     uint8 *Q) {
-  uint32      Slen  = strlen(S) + 1;
-
-  //  For PacBio HiFi, our correction amounts to stipping homopolymer runs,
-  //  and we can do that here.
-
-  if (_library->sqLibrary_readType() == SQ_READTYPE_PACBIO_HIFI) {
-    resizeArray(_rseq, 0, _rseqAlloc, Slen, resizeArray_doNothing);    //  Load the raw version.
-    resizeArray(_rqlt, 0, _rqltAlloc, Slen, resizeArray_doNothing);
-
-    memcpy(_rseq, S, sizeof(char)  * Slen);
-    memcpy(_rqlt, Q, sizeof(uint8) * Slen);
-
-    uint32  cc = 0;                  //  NOTE:  Also used in utility/sequence-extract.C
-    uint32  rr = 1;
-
-    while (rr < Slen) {
-      if (S[cc] == S[rr])
-        rr++;
-      else {
-        S[++cc] = S[rr  ];
-        Q[  cc] = S[rr++];
-      }
-    }
-
-    Slen = cc + 1;
-
-    S[Slen] = 0;
-    Q[Slen] = 0;
-
-    resizeArray(_cseq, 0, _cseqAlloc, Slen, resizeArray_doNothing);   //  Load the corrected
-    resizeArray(_cqlt, 0, _cqltAlloc, Slen, resizeArray_doNothing);   //  version.
-
-    memcpy(_cseq, S, sizeof(char)  * Slen);
-    memcpy(_cqlt, Q, sizeof(uint8) * Slen);
-
-    return;
-  }
-
-  //  Just gross.  sqLibrary_readType() is incorrect.  It's the type of the
-  //  read initially loaded into the store, not the type we're currently
-  //  loading (a remnant of having one store for raw, corrected and trimmed
-  //  reads).
-  //
-  //  Instead, we need to check both the original type loaded and the
-  //  presence of that data to decide what to do.
-  //
-  //  So, if the library is a 'raw' type but there is no rseq, load as raw.
-  //  Otherwise, load as corrected.
-
-  if ((_rseq == NULL) && ((_library->sqLibrary_readType() == SQ_READTYPE_PACBIO_RAW) ||
-                          (_library->sqLibrary_readType() == SQ_READTYPE_NANOPORE_RAW))) {
-    resizeArray(_rseq, 0, _rseqAlloc, Slen, resizeArray_doNothing);
-    resizeArray(_rqlt, 0, _rqltAlloc, Slen, resizeArray_doNothing);
-
-    memcpy(_rseq, S, sizeof(char)  * Slen);
-    memcpy(_rqlt, Q, sizeof(uint8) * Slen);
-  }
-
-  else {
-    if (_read->_cExists)
-      fprintf(stderr, "sqReadData_setBasesQuals()- read %u has existing cseq of length %u, replacing with length %u\n",
-              _read->_readID, _read->_cseqLen, (uint32)strlen(S));
-
-    resizeArray(_cseq, 0, _cseqAlloc, Slen, resizeArray_doNothing);
-    resizeArray(_cqlt, 0, _cqltAlloc, Slen, resizeArray_doNothing);
-
-    memcpy(_cseq, S, sizeof(char)  * Slen);
-    memcpy(_cqlt, Q, sizeof(uint8) * Slen);
-  }
-=======
   read->_library  = sqStore_getLibrary(read->_meta->sqRead_libraryID());
 
   read->_retFlags = 0;
@@ -174,7 +97,6 @@
   }
 
   return(read);
->>>>>>> c478f9e4
 }
 
 
