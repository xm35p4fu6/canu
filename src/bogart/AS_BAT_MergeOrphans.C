
/******************************************************************************
 *
 *  This file is part of canu, a software program that assembles whole-genome
 *  sequencing reads into contigs.
 *
 *  This software is based on:
 *    'Celera Assembler' r4587 (http://wgs-assembler.sourceforge.net)
 *    the 'kmer package' r1994 (http://kmer.sourceforge.net)
 *
 *  Except as indicated otherwise, this is a 'United States Government Work',
 *  and is released in the public domain.
 *
 *  File 'README.licenses' in the root directory of this distribution
 *  contains full conditions and disclaimers.
 */

#include "AS_BAT_ReadInfo.H"
#include "AS_BAT_OverlapCache.H"
#include "AS_BAT_BestOverlapGraph.H"
#include "AS_BAT_Logging.H"

#include "AS_BAT_Unitig.H"
#include "AS_BAT_PlaceReadUsingOverlaps.H"

#include "AS_BAT_Instrumentation.H"

#include "AS_BAT_MergeOrphans.H"

#include "intervalList.H"

#include <vector>
#include <set>
#include <map>

using namespace std;

//
//
//  Candidate bubble tigs are found by annotating regions on each tig that
//  are covered by read-level overlaps to some other larger tig.  After
//  merging all overlapping regions, if a tig has ten or fewer regions, and
//  at least one end of the tig is covered, the tig will be considered for
//  bubble popping.  Additionally, a list of the tigs with overlapping reads
//  is kept for each candidate bubble tig.
//
//  Every read in a bubble tig is 'placed', using read-level overlaps, in all
//  other tigs.  A read can be 'placed' at a specific location in a tig if
//  the overlaps between it and the reads at that location are of similar
//  quality to the overlaps between just the reads at that location.
//  Additionally, a read can only be placed in a tig previously identified as
//  a potential location for the bubble.
//
//  Each placement of the first and last read in a tig is extended by the
//  length of the candidate bubble tig.  Overlapping placements are merged,
//  and the merged regions are exteded by 25% on each end.  Any region that
//  contains a placement for both the first and last read, correctly oriented
//  and sized, is retained.
//
//  Four outcomes are possible:
//
//  1) A single region is indentified, and every read in the bubble tig has
//     been "placed" in the region.  The candidate tig is merged into the
//     larger tig.
//
//  2) Multiple regions are identified, and every read in the candidate tig
//     are placed in every regoion.  The reads in the candidate tig are
//     individually placed at their best location.
//
//  3) Any number of regions are identified, and both the first and last read
//     in the candidate tig are placed.  The candidate tig is flagged as a
//     "bubble", and excluded from later repeat detection.
//
//  4) None of the above.  The candidate tig remains as is.
//
//


class candidatePop {
public:
  candidatePop(Unitig *orphan_, Unitig *target_, uint32 bgn_, uint32 end_) {
    orphan = orphan_;
    target = target_;
    bgn    = bgn_;
    end    = end_;
  };

  Unitig  *orphan;
  Unitig  *target;

  uint32   bgn;
  uint32   end;

  vector<overlapPlacement>  placed;
};


//  A list of the target tigs that a orphan could be popped into.
typedef  map<uint32, vector<uint32> >  BubTargetList;



//  Decide which tigs can be orphans.  Any unitig where (nearly) every dovetail
//  read has an overlap to some other unitig is a candidate for orphan popping.
//
//  Counts the number of reads that have an overlap to some other tig
//  (tigOlapsTo).  if more than half the reads in the tig have an overlap to
//  some other tig, it is a potential place to pop the bubble.
//
//  Returns BubTargetList, a map of uint32 to vector<uint32>, of the potential
//  places that some tig could be popped into.

void
findPotentialOrphans(TigVector       &tigs,
                     BubTargetList   &potentialOrphans,
                     bool             isBubble) {

  writeStatus("\n");
  writeStatus("findPotentialOrphans()-- working on " F_U32 " tigs.\n", tigs.size());

  writeLog("\n");
  writeLog("== Finding Potential %s ==\n", (isBubble ? "Bubbles" : "Orphans"));
  writeLog("\n");

  for (uint32 ti=0; ti<tigs.size(); ti++) {
    Unitig               *tig = tigs[ti];

    if ((tig == NULL) ||               //  Not a tig, ignore it.
        (tig->ufpath.size() == 1))     //  Singleton, handled elsewhere.
      continue;

    //  If the first or last read has no best edge, that's it, we're done.

    ufNode   *fRead = tig->firstRead();
    ufNode   *lRead = tig->lastRead();

    bool      fEdgeExists = (fRead->isForward() == true) ? (OG->bestEdgeExists(fRead->ident, false)) : (OG->bestEdgeExists(fRead->ident,  true));
    bool      lEdgeExists = (lRead->isForward() == true) ? (OG->bestEdgeExists(lRead->ident,  true)) : (OG->bestEdgeExists(lRead->ident, false));

#if 0
    if ((fEdgeExists == false) ||
        (lEdgeExists == false))
      continue;
#endif

    //  Count the number of reads that have an overlap to some other tig.  tigOlapsTo[otherTig] = count.

    intervalList<int32> tigCoverage;
    map<uint32,uint32>  tigOlapsTo;
    uint32              nonContainedReads = 0;

    for (uint32 fi=0; fi<tig->ufpath.size(); fi++) {
      ufNode     *rdA   = &tig->ufpath[fi];
      uint32      rdAid =  tig->ufpath[fi].ident;

      if (OG->isContained(rdAid) == true)  //  Don't need to check contained reads.  If their container
        continue;                          //  passes the tests below, the contained read will too.

      nonContainedReads++;

      //  Find the list of tigs that this read has an overlap to.

      set<uint32>  readOlapsTo;

      uint32      ovlLen   = 0;
      BAToverlap *ovl      = OC->getOverlaps(rdAid, ovlLen);

      for (uint32 oi=0; oi<ovlLen; oi++) {
        uint32  ovlTigID = tigs.inUnitig(ovl[oi].b_iid);
        Unitig *ovlTig   = tigs[ovlTigID];

        if ((ovlTigID == 0) ||                          //  Skip this overlap if it is to an unplaced read,
            (ovlTig == NULL) ||                         //  to a singleton tig, to ourself, or to a unitig
            (ovlTig->ufpath.size() == 1) ||             //  that is shorter than us.  We can not pop this
            (ovlTig->id() == tig->id()) ||              //  tig as a orphan in any of those cases.
            (ovlTig->getLength() < tig->getLength()))   //
          continue;

        readOlapsTo.insert(ovlTigID);                   //  Otherwise, remember that we had an overlap to ovlTig.

        int32  mincoord = rdA->hangToMinCoord(ovl[oi].a_hang, ovl[oi].b_hang);
        int32  maxcoord = rdA->hangToMaxCoord(ovl[oi].a_hang, ovl[oi].b_hang);

        if (mincoord >= maxcoord)
          fprintf(stderr, "read %u at %u %u olap to read %u hangs %ld %ld -> coords %d %d\n",
                  ovl[oi].a_iid, rdA->position.bgn, rdA->position.end,
                  ovl[oi].b_iid, ovl[oi].a_hang, ovl[oi].b_hang,
                  mincoord, maxcoord);
        assert(mincoord < maxcoord);

        tigCoverage.add(mincoord, maxcoord - mincoord);
      }

      //  With the list of tigs that this read has an overlap to, add one to
      //  each tig in the list of tigs that this tig has an overlap to.

      for (set<uint32>::iterator it=readOlapsTo.begin(); it != readOlapsTo.end(); ++it)
        tigOlapsTo[*it]++;
    }

    //  Squash the tigcoverage down to intervals and decide if enough of this
    //  tig is overlapping anywhere else to consider this an orphan or
    //  bubble.

    tigCoverage.merge();

    uint32   spannedBases = 0;
    uint32   maxUncovered = 0;
    uint32   bgnUncovered = 0;
    uint32   endUncovered = 0;

    for (uint32 ii=0; ii<tigCoverage.numberOfIntervals(); ii++)
      spannedBases += tigCoverage.hi(ii) - tigCoverage.lo(ii);

    for (uint32 ii=1; ii<tigCoverage.numberOfIntervals(); ii++) {
      uint32   uncovered = tigCoverage.lo(ii) - tigCoverage.hi(ii-1);

      if (maxUncovered < uncovered)
        maxUncovered = uncovered;
    }

    if (tigCoverage.numberOfIntervals() > 0) {
      bgnUncovered =                    tigCoverage.lo(0);
      endUncovered = tig->getLength() - tigCoverage.hi( tigCoverage.numberOfIntervals()-1 );
    }

    writeLog("tig %8u length %9u nReads %7u/%7u - %3u regions covering %6.2f uncovered %5u/%6u/%5u edges %d %d -- ",
             tig->id(), tig->getLength(), nonContainedReads, tig->ufpath.size(),
             tigCoverage.numberOfIntervals(),
             100.0 * spannedBases / tig->getLength(),
             bgnUncovered, maxUncovered, endUncovered,
             fEdgeExists, lEdgeExists);

    //  Reject this tig as a potential bubble if
    //    there are more than 10 coverage intervals
    //    both bgn and end uncovered are non-zero
    //    the largest uncovered region ... ??
    //    bubbles don't care about intervals since only the ends must be covered

    if (!isBubble && tigCoverage.numberOfIntervals() > 10) {
      writeLog("too many intervals: is not orphan\n");
      continue;
    }

    if ((bgnUncovered > 0) ||
        (endUncovered > 0)) {
      writeLog("ends uncovered: is not orphan\n");
      continue;
    }

    //  Log the places where this orphan can go, and remember those places.

    writeLog("potential orphan\n");

    for (map<uint32,uint32>::iterator it=tigOlapsTo.begin(); it != tigOlapsTo.end(); ++it) {
      Unitig  *dest = tigs[it->first];

      writeLog("             tig %8u length %9u nReads %7u   %5u reads with overlaps\n",
               dest->id(), dest->getLength(), dest->ufpath.size(), it->second);

      potentialOrphans[ti].push_back(dest->id());
    }
  }  //  Over all tigs.

  writeStatus("findPotentialOrphans()-- found " F_SIZE_T " potential orphans.\n", potentialOrphans.size());

  writeLog("\n");
  writeLog("== Found %u Potential Orphans ==\n", potentialOrphans.size());
  writeLog("\n");

  //  Write non-orphan tigs.

#if 0
  for (uint32 ti=0; ti<tigs.size(); ti++) {
    Unitig               *tig = tigs[ti];

    if ((tig == NULL) ||               //  Not a tig, ignore it.
        (tig->ufpath.size() == 1))     //  Singleton, handled elsewhere.
      continue;

    if (potentialOrphans.count(ti) == 0)
      writeLog("tig %u of length %u with %u reads is NOT an orphan.\n", ti, tig->getLength(), tig->ufpath.size());
  }
#endif

  flushLog();
}



//  Find filtered placements for all the reads in the potential orphan tigs.

vector<overlapPlacement>  *
findOrphanReadPlacements(TigVector       &tigs,
                         BubTargetList   &potentialOrphans,
                         double           deviation,
                         double           similarity,
                         double           coverage) {
  uint32  fiLimit      = RI->numReads();
  uint32  fiNumThreads = omp_get_max_threads();
  uint32  fiBlockSize  = (fiLimit < 1000 * fiNumThreads) ? fiNumThreads : fiLimit / 999;

  vector<overlapPlacement>   *placed = new vector<overlapPlacement> [fiLimit + 1];

  writeLog("\n");
  writeLog("== Finding Read Placements for Potential Orphans ==\n");
  writeLog("\n");

#pragma omp parallel for schedule(dynamic, fiBlockSize)
  for (uint32 fi=1; fi<fiLimit; fi++) {
    uint32     rdAtigID = tigs.inUnitig(fi);

    if ((rdAtigID == 0) ||                           //  Read not placed in a tig, ignore it.
        (OG->isContained(fi)) ||                     //  Read is contained, ignore it.
        (potentialOrphans.count(rdAtigID) == 0))     //  Read isn't in a potential orphan, ignore it.
      continue;

    Unitig     *rdAtig   = tigs[rdAtigID];
    ufNode     *rdA      = &rdAtig->ufpath[ tigs.ufpathIdx(fi) ];
    int32       rdAlo    = rdA->position.min();
    int32       rdAhi    = rdA->position.max();

    bool        isEnd    = (rdAlo == 0) || (rdAhi == rdAtig->getLength());

    //  Compute all placements for this read.  It is critical to search for partial
    //  placements, otherwise we'll generally find no bubbles (only orphans).

    vector<overlapPlacement>   placements;

    placeReadUsingOverlaps(tigs, NULL, rdA->ident, placements, placeRead_noExtend);

    //  Weed out placements that aren't for orphans, or that are for orphans but are poor quality.  Or are to ourself!

    for (uint32 pi=0; pi<placements.size(); pi++) {
      uint32    rdBtigID = placements[pi].tigID;
      Unitig   *rdBtig   = tigs[rdBtigID];

      uint32    lo       = placements[pi].position.min();
      uint32    hi       = placements[pi].position.max();

      double    erate    = placements[pi].erate();

#if 0
      if (rdAtigID == rdBtigID)
        writeLog("tig %6u read %8u -> placed in source tig\n", rdAtigID, placements[pi].frgID);

      if (rdBtigID == 0)
        writeLog("tig %6u read %8u -> placed in singleton read (id == 0)\n", rdAtigID, placements[pi].frgID);

      if (rdBtig   == NULL)
        writeLog("tig %6u read %8u -> placed in singleton read (null ptr)\n", rdAtigID, placements[pi].frgID);

      if (rdBtig->ufpath.size() == 1)
        writeLog("tig %6u read %8u -> placed in singleton tig\n", rdAtigID, placements[pi].frgID);

      if ((potentialOrphans.count(rdBtigID) > 0) && (rdAtigID != rdBtigID))
        writeLog("tig %6u read %8u -> placed in orphan tig %u\n", rdAtigID, placements[pi].frgID, rdBtigID);
#endif

      if ((rdAtigID == rdBtigID) ||                     //  To ourself.
          (rdBtigID == 0) ||                            //  To a singleton read.
          (rdBtig   == NULL) ||                         //  To a singleton read.
          (rdBtig->ufpath.size() == 1) ||               //  To a singleton tig.
          (potentialOrphans.count(rdBtigID) > 0))       //  To a potential orphan tig
        continue;

      //  Ignore the placement if it isn't to one of our orphan-popping candidate tigs.

      assert(potentialOrphans.count(rdAtigID) == 1);

      bool             dontcare = true;
      vector<uint32>  &porphans = potentialOrphans[rdAtigID];

      for (uint32 pb=0; pb<porphans.size(); pb++)
        if (porphans[pb] == rdBtigID)
          dontcare = false;

      if (dontcare) {
        if (logFileFlagSet(LOG_ORPHAN_DETAIL))
          writeLog("tig %6u read %8u -> tig %6u (%6u reads) at %8u-%-8u (cov %7.5f erate %6.4f) - NOT CANDIDATE TIG\n",
                   rdAtigID, placements[pi].frgID, placements[pi].tigID, rdBtig->ufpath.size(), placements[pi].position.bgn, placements[pi].position.end, placements[pi].fCoverage, erate);
        continue;
      }

      //  Ignore the placement if it is to a potential orphan.

      if (potentialOrphans.count(rdBtigID) > 0) {
        if (logFileFlagSet(LOG_ORPHAN_DETAIL))
          writeLog("tig %6u read %8u -> tig %6u (%6u reads) at %8u-%-8u (cov %7.5f erate %6.4f) - INTO POTENTIAL ORPHAN\n",
                   rdAtigID, placements[pi].frgID, placements[pi].tigID, rdBtig->ufpath.size(), placements[pi].position.bgn, placements[pi].position.end, placements[pi].fCoverage, erate);
        continue;
      }

      if (placements[pi].fCoverage < coverage) {    //  Ignore partially placed reads.
        if (logFileFlagSet(LOG_ORPHAN_DETAIL))
          writeLog("tig %6u read %8u -> tig %6u (%6u reads) at %8u-%-8u (cov %7.5f erate %6.4f) - LOW COVERAGE\n",
                   rdAtigID, placements[pi].frgID, placements[pi].tigID, rdBtig->ufpath.size(), placements[pi].position.bgn, placements[pi].position.end, placements[pi].fCoverage, erate);
        continue;
      }

      //  Ignore the placement if it is too diverged from the destination tig.

      double fGood = rdBtig->overlapConsistentWithTig(deviation, lo, hi, erate);

      if ((erate > similarity) && (fGood < 0.5)) {
        if (logFileFlagSet(LOG_ORPHAN_DETAIL))
          writeLog("tig %6u read %8u -> tig %6u (%6u reads) at %8u-%-8u (cov %7.5f erate %6.4f) - HIGH ERROR\n",
                   rdAtigID, placements[pi].frgID, placements[pi].tigID, rdBtig->ufpath.size(), placements[pi].position.bgn, placements[pi].position.end, placements[pi].fCoverage, erate);
        continue;
      }

      //  Good placement!

      if (logFileFlagSet(LOG_ORPHAN_DETAIL))
        writeLog("tig %6u read %8u -> tig %6u (%6u reads) at %8u-%-8u (cov %7.5f erate %6.4f)\n",
                 rdAtigID, placements[pi].frgID, placements[pi].tigID, rdBtig->ufpath.size(), placements[pi].position.bgn, placements[pi].position.end, placements[pi].fCoverage, erate);

      placed[fi].push_back(placements[pi]);
    }
  }

  //  Done with the parallel.  Count things.

  uint32  nZeroTig   = 0;
  uint32  nContain   = 0;
  uint32  nNotOrphan = 0;

  uint32  nReads  = 0;
  uint32  nPlaces = 0;

  for (uint32 fi=1; fi<fiLimit; fi++) {
    uint32     rdAtigID = tigs.inUnitig(fi);

    if (rdAtigID == 0)
      nZeroTig++;

    if (OG->isContained(fi))
      nContain++;

    if (potentialOrphans.count(rdAtigID) == 0)
      nNotOrphan++;

    if ((rdAtigID == 0) ||                           //  Read not placed in a tig, ignore it.
        (OG->isContained(fi)) ||                     //  Read is contained, ignore it.
        (potentialOrphans.count(rdAtigID) == 0))     //  Read isn't in a potential orphan, ignore it.
      continue;

    nReads  += 1;
    nPlaces += placed[fi].size();
  }

  //  And report what we did.

  writeLog("\n");
  writeLog("== Found %u placements for %u reads. ==\n", nPlaces, nReads);
  writeLog("     %8u reads not placed: not in a tig\n",     nZeroTig);
  writeLog("     %8u reads not placed: contained\n",        nContain);
  writeLog("     %8u reads not placed: not in an orhpan\n", nNotOrphan);
  writeLog("\n");

  return(placed);
}




static
bool
placeAnchor(Unitig                     *orphan,
            vector<overlapPlacement>   *placed) {
  uint32   nReads = orphan->ufpath.size();
  ufNode  *fRead  = orphan->firstRead();
  ufNode  *lRead  = orphan->lastRead();

  assert(nReads > 0);

  //  Count the number of reads in the middle that are placed.

  uint32   placedD = 0, totalD = 0;
  uint32   placedC = 0, totalC = 0;

  for (uint32 fi=0; fi<nReads; fi++) {
    ufNode *rd   = &orphan->ufpath[fi];
    uint32  rdId = rd->ident;

    if ((rd == fRead) ||
        (rd == lRead))
      continue;

    if (OG->isContained(rdId)) {
      totalC++;

      if (placed[rdId].size() > 0)
        placedC++;
    }

    else {
      totalD++;

      if (placed[rdId].size() > 0)
        placedD++;
    }
  }

  //  The anchor isn't placed if either terminal read isn't placed.

  uint32   fPlaced = placed[fRead->ident].size();
  uint32   lPlaced = placed[lRead->ident].size();

  writeLog("Find anchors for orphan %u:\n", orphan->id());

  if (fPlaced == 0)   writeLog("  First read %6u - unplaced\n",         fRead->ident);
  else                writeLog("  First read %6u - placed %u time%s\n", fRead->ident, fPlaced, (fPlaced == 1) ? "" : "s");

  if (lPlaced == 0)   writeLog("   Last read %6u - unplaced\n",         lRead->ident);
  else                writeLog("   Last read %6u - placed %u time%s\n", lRead->ident, lPlaced, (lPlaced == 1) ? "" : "s");

  writeLog("     Internal reads - placed %6u/%-6u dovetail reads\n",  placedD, totalD);
  writeLog("                    - placed %6u/%-6u contained reads\n", placedC, totalC);

  return((fPlaced > 0) &&
         (lPlaced > 0));
}




static
void
addInitialIntervals(Unitig                               *orphan,
                    vector<overlapPlacement>             *placed,
                    ufNode                               *fRead,
                    ufNode                               *lRead,
                    map<uint32, intervalList<int32> *>   &targetIntervals) {
  uint32   orphanLen  = orphan->getLength();

  //  Add extended intervals for the first read.
  //
  //    target ---------------------------------------------
  //    read        -------
  //    orphan      -------------------------

  writeLog("\n");
  writeLog("  Intervals (first read):\n");

  for (uint32 pp=0; pp<placed[fRead->ident].size(); pp++) {
    uint32  tid = placed[fRead->ident][pp].tigID;
    uint32  bgn = placed[fRead->ident][pp].position.min();
    uint32  end = placed[fRead->ident][pp].position.max();

    if (targetIntervals[tid] == NULL)
      targetIntervals[tid] = new intervalList<int32>;

    //  If placed in the same orientation as in the tig, the orphan extends
    //  to the right of the min coordinate.
    //
    //  Otherwise, the the orphan extends to the left of the max coordinate.
    if (placed[fRead->ident][pp].position.isForward() == fRead->position.isForward()) {
      writeLog("    tig %8u %9u-%-9u ->\n", tid, bgn, bgn+orphanLen);
      targetIntervals[tid]->add(bgn, orphanLen);
    } else {
      writeLog("    tig %8u %9u-%-9u <-\n", tid, end-orphanLen, end);
      targetIntervals[tid]->add(end - orphanLen, orphanLen);
    }
  }

  //  Add extended intervals for the last read.
  //
  //    target ---------------------------------------------
  //    read                          -------
  //    orphan      -------------------------

  writeLog("\n");
  writeLog("  Intervals (last read):\n");

  for (uint32 pp=0; pp<placed[lRead->ident].size(); pp++) {
    uint32  tid = placed[lRead->ident][pp].tigID;
    uint32  bgn = placed[lRead->ident][pp].position.min();
    uint32  end = placed[lRead->ident][pp].position.max();

    if (targetIntervals[tid] == NULL)
      targetIntervals[tid] = new intervalList<int32>;

    //  Same as above, just backwards.

    if (placed[lRead->ident][pp].position.isForward() == lRead->position.isForward()) {
      writeLog("    tig %8u %9u-%-9u ->\n", tid, end-orphanLen, end);
      targetIntervals[tid]->add(end - orphanLen, orphanLen);
    } else {
      writeLog("    tig %8u %9u-%-9u <-\n", tid, bgn, bgn+orphanLen);
      targetIntervals[tid]->add(bgn, orphanLen);
    }
  }
}



static
void
saveCorrectlySizedInitialIntervals(Unitig                    *orphan,
                                   Unitig                    *target,
                                   intervalList<int32>       *IL,
                                   ufNode                    *fRead,
                                   ufNode                    *lRead,
                                   vector<overlapPlacement>  *placed,
                                   vector<candidatePop *>    &targets) {
  uint32   orphanLen  = orphan->getLength();

  IL->merge();  // Merge overlapping initial intervals.

  writeLog("\n");
  writeLog("Finding intervals for orphan %u placed in tig %u.\n", orphan->id(), target->id());

  //  Search all the intervals we think an orphan/bubble can go, and decide
  //  if both the first and last read in the orphan are:
  //    placed in the interval
  //    oriented
  //    the correct size
  //
  //    ----------------[----------------]--------------   //  initial interval size
  //    -----------[--------------------------]---------   //  interval extended by 50% of the orphan size
  //                   -->                <--              //  reads placed
  //                    --------------------               //  compared to orpan itself
  //
  for (uint32 ii=0; ii<IL->numberOfIntervals(); ii++) {
    int32  intBgn   = IL->lo(ii) - 0.25 * orphanLen;   //  Extend the region by 50% of the
    int32  intEnd   = IL->hi(ii) + 0.25 * orphanLen;   //  orphan length.

    intBgn = max(intBgn, 0);
    intEnd = min(intEnd, target->getLength());

    SeqInterval    fPos;
    SeqInterval    lPos;

    //  Search placements for a valid placement pair.

    vector<overlapPlacement>  &fPlaces = placed[fRead->ident];
    vector<overlapPlacement>  &lPlaces = placed[lRead->ident];

    //  Over all the first read placements...
    for (uint32 fp=0; fp<fPlaces.size(); fp++) {
      if ((target->id() != fPlaces[fp].tigID) ||      //  Placed in wrong tig
          (fPlaces[fp].position.min() < intBgn) ||    //  Read not placed fully
          (intEnd    < fPlaces[fp].position.max()))   //  in the region.
        continue;

      //  First read is in this region.  Decide if the tig should be aligned
      //  forward or reverse based on the alignment of this read.

      bool  fPlaceForward = (fPlaces[fp].position.isForward() == fRead->position.isForward()) ? true : false;

      //  Over all the last read placements...
      for (uint32 lp=0; lp<lPlaces.size(); lp++) {
        if ((target->id() != lPlaces[lp].tigID) ||      //  Placed in wrong tig
            (lPlaces[lp].position.min() < intBgn) ||    //  Read not placed fully
            (intEnd    < lPlaces[lp].position.max()))   //  in the region.
          continue;

        //  Second read is in this region.  Decide if the tig should be
        //  aligned forward or reverse, again based on only this read.

        bool  lPlaceForward = (lPlaces[lp].position.isForward() == lRead->position.isForward()) ? true : false;

        //  If they disagree, this isn't a valid placement.

        bool  misOrient = (fPlaceForward != lPlaceForward) ? true : false;

        //  Decide if their order is correct, and if the length is
        //  appropriate.

        int32  pBgn     = (fPlaceForward) ? (fPlaces[fp].position.min()) : (lPlaces[lp].position.min());
        int32  pEnd     = (fPlaceForward) ? (lPlaces[lp].position.max()) : (fPlaces[fp].position.max());
        int32  length   = pEnd - pBgn;
<<<<<<< HEAD

        bool   misOrder = (length < 0) ? true : false;
        bool   tooSmall = (length < 0.75 * orphan->getLength()) ? true : false;
        bool   tooLarge = (length > 1.25 * orphan->getLength()) ? true : false;

        if (misOrient) {
          writeLog("  %9d-%-9d %7.1f%% of orphan length - first read at %9d-%-9d last read at %9d-%-9d  MIS-ORIENT\n",
=======

        bool   misOrder = (length < 0) ? true : false;
        bool   tooSmall = (length < 0.75 * orphan->getLength()) ? true : false;
        bool   tooLarge = (length > 1.25 * orphan->getLength()) ? true : false;

        if (misOrient) {
          writeLog("  %9d-%-9d %7.1f%% of orphan length - first read at %9d-%-9d last read at %9d-%-9d  MIS-ORIENT\n",
                   pBgn, pEnd, 100.0 * length / orphan->getLength(),
                   fPlaces[fp].position.min(), fPlaces[fp].position.max(),
                   lPlaces[lp].position.min(), lPlaces[lp].position.max());
          continue;
        }

        if (misOrder) {
          writeLog("  %9d-%-9d %7.1f%% of orphan length - first read at %9d-%-9d last read at %9d-%-9d  MIS-ORDER\n",
>>>>>>> d636a78e
                   pBgn, pEnd, 100.0 * length / orphan->getLength(),
                   fPlaces[fp].position.min(), fPlaces[fp].position.max(),
                   lPlaces[lp].position.min(), lPlaces[lp].position.max());
          continue;
        }

<<<<<<< HEAD
        if (misOrder) {
          writeLog("  %9d-%-9d %7.1f%% of orphan length - first read at %9d-%-9d last read at %9d-%-9d  MIS-ORDER\n",
=======
        if (tooSmall) {
          writeLog("  %9d-%-9d %7.1f%% of orphan length - first read at %9d-%-9d last read at %9d-%-9d  TOO SMALL\n",
>>>>>>> d636a78e
                   pBgn, pEnd, 100.0 * length / orphan->getLength(),
                   fPlaces[fp].position.min(), fPlaces[fp].position.max(),
                   lPlaces[lp].position.min(), lPlaces[lp].position.max());
          continue;
        }

<<<<<<< HEAD
        if (tooSmall) {
          writeLog("  %9d-%-9d %7.1f%% of orphan length - first read at %9d-%-9d last read at %9d-%-9d  TOO SMALL\n",
=======
        if (tooLarge) {
          writeLog("  %9d-%-9d %7.1f%% of orphan length - first read at %9d-%-9d last read at %9d-%-9d  TOO LARGE\n",
>>>>>>> d636a78e
                   pBgn, pEnd, 100.0 * length / orphan->getLength(),
                   fPlaces[fp].position.min(), fPlaces[fp].position.max(),
                   lPlaces[lp].position.min(), lPlaces[lp].position.max());
          continue;
        }
<<<<<<< HEAD

        if (tooLarge) {
          writeLog("  %9d-%-9d %7.1f%% of orphan length - first read at %9d-%-9d last read at %9d-%-9d  TOO LARGE\n",
                   pBgn, pEnd, 100.0 * length / orphan->getLength(),
                   fPlaces[fp].position.min(), fPlaces[fp].position.max(),
                   lPlaces[lp].position.min(), lPlaces[lp].position.max());
          continue;
        }

        //  A valid placement.

=======

        //  A valid placement.

>>>>>>> d636a78e
        writeLog("  %9d-%-9d %7.1f%% of orphan length - first read at %9d-%-9d last read at %9d-%-9d  SUCCESS!\n",
                 pBgn, pEnd, 100.0 * length / orphan->getLength(),
                 fPlaces[fp].position.min(), fPlaces[fp].position.max(),
                 lPlaces[lp].position.min(), lPlaces[lp].position.max());

        targets.push_back(new candidatePop(orphan, target, pBgn, pEnd));
      }
    }
  }

  delete IL;
}



void
assignReadsToTargets(Unitig                     *orphan,
                     vector<overlapPlacement>   *placed,
                     vector<candidatePop *>     targets) {

  //  For each read in the orphan,
  //  For each placement of the read,
  //  For each target location
  //    If the target tig is the same as the placement tig
  //    and the placement of the read is contained in the target region
  //      save the placement to a list of placements for this target


  for (uint32 fi=0; fi<orphan->ufpath.size(); fi++) {
    uint32  readID  = orphan->ufpath[fi].ident;

    for (uint32 pp=0; pp<placed[readID].size(); pp++) {
      uint32  tid = placed[readID][pp].tigID;
      uint32  bgn = placed[readID][pp].position.min();
      uint32  end = placed[readID][pp].position.max();

      for (uint32 tt=0; tt<targets.size(); tt++)                           //  For a read placed in tig 'tid' at 'bgn-end',
        if ((targets[tt]->target->id() == tid) &&                          //  if the target is the same tig and the read
            (isContained(bgn, end, targets[tt]->bgn, targets[tt]->end)))   //  is contained in the target position,
          targets[tt]->placed.push_back(placed[readID][pp]);               //    save the position to the target
    }
  }

  //  Remove duplicate placements from each target.
  //
  //  Detect duplicates, keep the one with lower error.
  //  There are a lot of duplicate placements, logging isn't terribly useful.

  uint32  nDup = 0;
  uint32  save;
  uint32  remo;

  writeLog("\n");
  writeLog("Removing duplicate placements.\n");

  for (uint32 tt=0; tt<targets.size(); tt++) {
    candidatePop *t = targets[tt];

    for (uint32 aa=0; aa<t->placed.size(); aa++) {
      for (uint32 bb=0; bb<t->placed.size(); bb++) {
        if ((aa == bb) ||
            (t->placed[aa].frgID != t->placed[bb].frgID) ||
            (t->placed[aa].frgID == 0) ||
            (t->placed[bb].frgID == 0))
          continue;

        nDup++;

        if (t->placed[aa].erate() < t->placed[bb].erate()) {
          save = aa;
          remo = bb;
        } else {
          save = bb;
          remo = aa;
        }

        writeLog("  duplicate read alignment for tig %u read %u - better %u-%-u %.4f - worse %u-%-u %.4f\n",
                 t->placed[save].tigID, t->placed[save].frgID,
                 t->placed[save].position.bgn, t->placed[save].position.end, t->placed[save].erate(),
                 t->placed[remo].position.bgn, t->placed[remo].position.end, t->placed[remo].erate());

        t->placed[remo] = overlapPlacement();
      }
    }

    //  Get rid of any now-empty entries.

    for (uint32 aa=t->placed.size(); aa--; ) {
      if (t->placed[aa].frgID == 0) {
        t->placed[aa] = t->placed.back();
        t->placed.pop_back();
      }
    }
  }

  if (nDup > 0) {
    writeLog("\n");
    writeLog("Removed %u duplicate placement%s.\n", nDup, (nDup == 1) ? "" : "s");
  }
}



void
mergeOrphans(TigVector    &tigs,
             double        deviation,
             double        similarity,
             bool          isBubble) {


  //  Find, for each tig, the list of other tigs that it could potentially be placed into.

  BubTargetList   potentialOrphans;

  findPotentialOrphans(tigs, potentialOrphans, isBubble);

  //  If you enable this, all reads with any overlap will get removed from the 'reduced' graph.
#if 0
  for (auto it = potentialOrphans.begin(); it != potentialOrphans.end(); it++) {
    uint32   tid = it->first;
    Unitig  *tig = tigs[tid];

    for (uint32 fi=0; fi<tig->ufpath.size(); fi++)
      OG->setBubble(tig->ufpath[fi].ident);
  }
#endif

  //  For any tig that is a potential orphan, find all read placements.
  //  We don't try to insert orphans if the reads aren't fully contained, for bubbles no minimum threshold as the minimum is the shortest overlap we are willing to consider
  vector<overlapPlacement>   *placed = findOrphanReadPlacements(tigs, potentialOrphans, deviation, similarity, (isBubble ? 0.01 : 0.99));

  //  We now have, in 'placed', a list of all the places that each read could be placed.  Decide if there is a _single_
  //  place for each orphan to be popped.

  uint32        nNeither    = 0, nNeitherReads    = 0;
  uint32        nUniqBubble = 0, nUniqBubbleReads = 0;
  uint32        nUniqOrphan = 0, nUniqOrphanReads = 0;
  uint32        nReptOrphan = 0, nReptOrphanReads = 0;

  for (uint32 ti=0; ti<tigs.size(); ti++) {
    Unitig  *orphan        = tigs[ti];

    if (potentialOrphans.count(ti) == 0)
      continue;

    writeLog("\n");
    writeLog("========================================\n");
    writeLog("Processing potential orphan %u of length %u bp with %u reads\n", ti, orphan->getLength(), orphan->ufpath.size());
    writeLog("\n");

    //  Scan the orphan, decide if there are _ANY_ read placements.  Log appropriately.

    if (placeAnchor(orphan, placed) == false) {
      writeLog("\n");
      writeLog("ANCHOR READS FAILED TO PLACE.\n");
      continue;
    }

    //  Create intervals for each placed read.
    //
    //    target ---------------------------------------------
    //    read        -------
    //    orphan      -------------------------

    ufNode  *fRead = orphan->firstRead();
    ufNode  *lRead = orphan->lastRead();

    map<uint32, intervalList<int32> *>   targetIntervals;

    addInitialIntervals(orphan, placed, fRead, lRead, targetIntervals);

    //  Figure out if each interval has both the first and last read of some orphan, and if those
    //  are properly sized.  If so, save a candidatePop.

    vector<candidatePop *>    targets;

    for (auto it=targetIntervals.begin(); it != targetIntervals.end(); ++it)
      if (tigs[it->first] == NULL)
        writeLog("WARNING: Orphan %u wants to go into nonexistent tig %u!\n", ti, it->first);
      else
        saveCorrectlySizedInitialIntervals(orphan,
                                           tigs[it->first],     //  The targetID      in targetIntervals
                                           it->second,          //  The interval list in targetIntervals
                                           fRead,
                                           lRead,
                                           placed,
                                           targets);

    targetIntervals.clear();   //  intervalList already freed.

    writeLog("\n");
    writeLog("Found %u target location%s\n", targets.size(), (targets.size() == 1) ? "" : "s");

    //  If no targets, nothing to do.

    if (targets.size() == 0)
      continue;

    //  Assign read placements to targets.

    assignReadsToTargets(orphan, placed, targets);

    //  Compare the orphan against each target.

    uint32   nOrphan      = 0;   //  Number of targets that have all the reads.
    uint32   nBubble      = 0;   //  Number of targets that have some reads placed.
    bool     repeatBubble = false;
    uint32   orphanTarget = 0;   //  If nOrphan == 1, the target we're popping into.

    for (uint32 tt=0; tt<targets.size(); tt++) {
      uint32  orphanSize   = orphan->ufpath.size();        //  Size of the orphan tig
      uint32  targetSize   = targets[tt]->placed.size();   //  Number of those reads placed at this target
      uint32  terminalSize = 0;                            //  Number of terminal reads in the orphan placed

      //  Count how many terminal reads are placed.  We don't know where they
      //  are in the list, so need to check every read.

      for (uint32 op=0; op<targets[tt]->placed.size(); op++) {
        if (targets[tt]->placed[op].frgID == fRead->ident)    terminalSize++;
        if (targets[tt]->placed[op].frgID == lRead->ident)    terminalSize++;
      }

      // add interval
      if (targetIntervals[targets[tt]->target->id()] == NULL)
         targetIntervals[targets[tt]->target->id()] = new intervalList<int32>;
      targetIntervals[targets[tt]->target->id()]->add(targets[tt]->bgn, targets[tt]->end-targets[tt]->bgn);

      //  Report now, before we nuke targets[tt] for being not a orphan!

      writeLog("\n");
      writeLog("Placing orphan %u (length %u) into tig %u at position %u-%u (length %u):\n",
               orphan->id(), orphan->getLength(),
               targets[tt]->target->id(), targets[tt]->bgn, targets[tt]->end, targets[tt]->end - targets[tt]->bgn);

      for (uint32 op=0; op<targets[tt]->placed.size(); op++)
        writeLog("    read %7u at %9u-%-9u\n",
                 targets[tt]->placed[op].frgID,
                 targets[tt]->placed[op].position.bgn, targets[tt]->placed[op].position.end);

      writeLog("  out of %u reads, found %u reads placed, %u terminal reads\n", orphanSize, targetSize, terminalSize);

      //  If all reads placed, we can merge this orphan into the target.  But
      //  if this happens more than once, we just split the orphan and merge
      //  reads at their best location.

      if (orphanSize == targetSize && !isBubble) {
        nOrphan++;
        orphanTarget = tt;
      }

      //  If only some of the reads are placed or we're in the bubble rounds, declare this a bubble so we
      //  can ignore reads when finding repeats.

      else if (orphanSize == targetSize || terminalSize == 2) {
        nBubble++;
      }
    }

    // use the merged intervals to check for if this is a repeat
    for (auto it=targetIntervals.begin(); it != targetIntervals.end(); ++it) {
       it->second->merge();
       writeLog("Merged intervals of orphan %u with %d equivalents into tig %u with %u intervals, first is %u-%u (length %u), ratio %f\n", orphan->id(), nBubble, it->first, it->second->numberOfIntervals(), it->second->lo(0), it->second->hi(0), it->second->hi(0)-it->second->lo(0), double(it->second->hi(0) - it->second->lo(0)) / orphan->getLength());
       // if this is being placed in multiple disjoint locations in a tig or in a single but extremely large location, it is a repeat
       if (it->second->numberOfIntervals() > 1 || double((it->second->hi(0) - it->second->lo(0)) / orphan->getLength()) >= 5) {
          repeatBubble = true;
          break;
       }
       delete it->second;
    }
    // lastly even if it met the above criteria, if there weren't too many placements it's not a repat
    // essentially our critera for repeat is lots of possibilities and they're not all to one/a few tig regions
    repeatBubble = repeatBubble && (nBubble >= 50);
    targetIntervals.clear();

    //
    //  If neither, be obnoxious.
    //

    if ((nOrphan == 0) && (nBubble == 0)) {
      writeLog("\n");
      writeLog("Result:\n");
      writeLog("  tig %8u of length %8u with %6u reads - NO GOOD PLACEMENTS\n", orphan->id(), orphan->getLength(), orphan->ufpath.size());

      nNeither      += 1;
      nNeitherReads += orphan->ufpath.size();
    }

    //
    //  If not an orphan, but a bubble, flag the tig and all reads as a bubble.
    //

    if ((nOrphan == 0) && (nBubble > 0)) {
      writeLog("\n");
      writeLog("Result:\n");
      writeLog("  tig %8u of length %8u with %6u reads - BUBBLE%s\n", orphan->id(), orphan->getLength(), orphan->ufpath.size(), repeatBubble ? " TOO MANY PLACEMENTS" : "");

      if (!repeatBubble) {
        nUniqBubble      += 1;
        nUniqBubbleReads += orphan->ufpath.size();

        orphan->_isBubble = true;

        for (uint32 fi=0; fi<orphan->ufpath.size(); fi++)
          OG->setBubble(orphan->ufpath[fi].ident);
      }
    }
    //
    //  If a unique orphan placement, place it there.
    //

    if (nOrphan == 1) {
      writeLog("\n");
      writeLog("Result:\n");
      writeLog("  tig %8u of length %8u with %6u reads - UNIQUELY PLACED ORPHAN\n", orphan->id(), orphan->getLength(), orphan->ufpath.size());

      nUniqOrphan      += 1;
      nUniqOrphanReads += orphan->ufpath.size();

      for (uint32 op=0, tt=orphanTarget; op<targets[tt]->placed.size(); op++)     //  Move all the reads to
        targets[tt]->target->addRead(ufNode(targets[tt]->placed[op].frgID,        //  their placed position.
                                            targets[tt]->placed[op].position));

      for (uint32 fi=0; fi<orphan->ufpath.size(); fi++) {                           //  Flag them as being an orphan.
        OG->setOrphan(orphan->ufpath[fi].ident);
        OG->setBackbone(orphan->ufpath[fi].ident, false);                           // and reset their backbone status, they're not the backbone of the new tig they've been placed into
      }

      tigs[orphan->id()] = NULL;                                                  //  Delete the original tig.
      delete orphan;
    }

    //
    //  If multiply placed, we can't distinguish between them, and
    //  instead just place reads where they individually decide to go.
    //

    if (nOrphan > 1) {
      writeLog("\n");
      writeLog("Result:\n");
      writeLog("  tig %8u of length %8u with %6u reads %6u - MULTIPLY PLACED ORPHAN\n", orphan->id(), orphan->getLength(), orphan->ufpath.size());

      nReptOrphan      += 1;
      nReptOrphanReads += orphan->ufpath.size();

      for (uint32 fi=0; fi<orphan->ufpath.size(); fi++) {
        uint32  rr = orphan->ufpath[fi].ident;
        uint32  bb = 0;

        for (uint32 pp=0; pp<placed[rr].size(); pp++)                //  Over all placements for this read, pick
          if ((placed[rr][pp].erate() < placed[rr][bb].erate()) &&   //  the lowest error one, that isn't in
              (placed[rr][pp].tigID  != orphan->id()))               //  the orphan tig.
            bb = pp;

        assert(rr == placed[rr][bb].frgID);

        Unitig  *target = tigs[placed[rr][bb].tigID];

        assert(target       != NULL);
        assert(target->id() != orphan->id());

        target->addRead(ufNode(placed[rr][bb].frgID,
                               placed[rr][bb].position));

        OG->setOrphan(placed[rr][bb].frgID);
      }

      writeLog("\n");

      tigs[orphan->id()] = NULL;
      delete orphan;
    }

    //
    //  All done with this orphan.  Clean up the targets list.
    //

    for (uint32 tt=0; tt<targets.size(); tt++) {
      delete targets[tt];
      targets[tt] = NULL;
    }

    targets.clear();

  }  //  Over all orphans

  writeLog("\n");   //  Needed if no orphans are popped.

  writeStatus("mergeOrphans()-- flagged   %5u        bubble tigs with %u reads\n", nUniqBubble, nUniqBubbleReads);
  writeStatus("mergeOrphans()-- placed    %5u unique orphan tigs with %u reads\n", nUniqOrphan, nUniqOrphanReads);
  writeStatus("mergeOrphans()-- shattered %5u repeat orphan tigs with %u reads\n", nReptOrphan, nReptOrphanReads);
  writeStatus("mergeOrphans()-- ignored   %5u               tigs with %u reads; failed to place\n", nNeither, nNeitherReads);
  writeStatus("mergeOrphans()--\n");

  delete [] placed;

  //  Sort reads in all the tigs.  Overkill, but correct.

  for (uint32 ti=0; ti<tigs.size(); ti++) {
    Unitig  *tig = tigs[ti];

    if ((tig == NULL) ||               //  Not a tig, ignore it.
        (tig->ufpath.size() == 1))     //  Singleton, already sorted.
      continue;

    tig->sort();
  }
}<|MERGE_RESOLUTION|>--- conflicted
+++ resolved
@@ -671,15 +671,6 @@
         int32  pBgn     = (fPlaceForward) ? (fPlaces[fp].position.min()) : (lPlaces[lp].position.min());
         int32  pEnd     = (fPlaceForward) ? (lPlaces[lp].position.max()) : (fPlaces[fp].position.max());
         int32  length   = pEnd - pBgn;
-<<<<<<< HEAD
-
-        bool   misOrder = (length < 0) ? true : false;
-        bool   tooSmall = (length < 0.75 * orphan->getLength()) ? true : false;
-        bool   tooLarge = (length > 1.25 * orphan->getLength()) ? true : false;
-
-        if (misOrient) {
-          writeLog("  %9d-%-9d %7.1f%% of orphan length - first read at %9d-%-9d last read at %9d-%-9d  MIS-ORIENT\n",
-=======
 
         bool   misOrder = (length < 0) ? true : false;
         bool   tooSmall = (length < 0.75 * orphan->getLength()) ? true : false;
@@ -695,39 +686,19 @@
 
         if (misOrder) {
           writeLog("  %9d-%-9d %7.1f%% of orphan length - first read at %9d-%-9d last read at %9d-%-9d  MIS-ORDER\n",
->>>>>>> d636a78e
                    pBgn, pEnd, 100.0 * length / orphan->getLength(),
                    fPlaces[fp].position.min(), fPlaces[fp].position.max(),
                    lPlaces[lp].position.min(), lPlaces[lp].position.max());
           continue;
         }
 
-<<<<<<< HEAD
-        if (misOrder) {
-          writeLog("  %9d-%-9d %7.1f%% of orphan length - first read at %9d-%-9d last read at %9d-%-9d  MIS-ORDER\n",
-=======
         if (tooSmall) {
           writeLog("  %9d-%-9d %7.1f%% of orphan length - first read at %9d-%-9d last read at %9d-%-9d  TOO SMALL\n",
->>>>>>> d636a78e
                    pBgn, pEnd, 100.0 * length / orphan->getLength(),
                    fPlaces[fp].position.min(), fPlaces[fp].position.max(),
                    lPlaces[lp].position.min(), lPlaces[lp].position.max());
           continue;
         }
-
-<<<<<<< HEAD
-        if (tooSmall) {
-          writeLog("  %9d-%-9d %7.1f%% of orphan length - first read at %9d-%-9d last read at %9d-%-9d  TOO SMALL\n",
-=======
-        if (tooLarge) {
-          writeLog("  %9d-%-9d %7.1f%% of orphan length - first read at %9d-%-9d last read at %9d-%-9d  TOO LARGE\n",
->>>>>>> d636a78e
-                   pBgn, pEnd, 100.0 * length / orphan->getLength(),
-                   fPlaces[fp].position.min(), fPlaces[fp].position.max(),
-                   lPlaces[lp].position.min(), lPlaces[lp].position.max());
-          continue;
-        }
-<<<<<<< HEAD
 
         if (tooLarge) {
           writeLog("  %9d-%-9d %7.1f%% of orphan length - first read at %9d-%-9d last read at %9d-%-9d  TOO LARGE\n",
@@ -739,11 +710,6 @@
 
         //  A valid placement.
 
-=======
-
-        //  A valid placement.
-
->>>>>>> d636a78e
         writeLog("  %9d-%-9d %7.1f%% of orphan length - first read at %9d-%-9d last read at %9d-%-9d  SUCCESS!\n",
                  pBgn, pEnd, 100.0 * length / orphan->getLength(),
                  fPlaces[fp].position.min(), fPlaces[fp].position.max(),
