--- conflicted
+++ resolved
@@ -476,25 +476,18 @@
         ((exists == false) || (forceCompute == true))) {
       origChildren = stashContains(tig, maxCov, true);
 
-<<<<<<< HEAD
-      if (doQuick)
-        success = utgcns->generateQuick(tig, inPackageRead, inPackageReadData);
-      else
-        success = utgcns->generate(tig, inPackageRead, inPackageReadData);
-=======
       switch (algorithm) {
         case 'Q':
-          success = utgcns->generateQuick(tig,  NULL, inPackageRead, inPackageReadData);
+          success = utgcns->generateQuick(tig, inPackageRead, inPackageReadData);
           break;
         case 'P':
         default:
-          success = utgcns->generatePBDAG(tig, NULL, inPackageRead, inPackageReadData);
+          success = utgcns->generatePBDAG(tig, inPackageRead, inPackageReadData);
           break;
         case 'U':
-          success = utgcns->generate(tig, NULL, inPackageRead, inPackageReadData);
+          success = utgcns->generate(tig, inPackageRead, inPackageReadData);
           break;
       }
->>>>>>> 717c0b11
     }
 
     //  If it was successful (or existed already), output.  Success is always false if the unitig
